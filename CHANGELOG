<<<<<<< HEAD
=======
v0.10.2 (2019-01-30)

- new option to import a "states" file format, a bed file with categorical data, e.g. from chromHMM to multivec format.
- while converting a bed file to multivec, each segment can now be a multiple of base_resolution,
rather than exactly match the base_resolution

>>>>>>> f6980c1d
v0.10.1 (2019-01-22)

- Removed a buggy print statement from the conversion script

v0.9.5 (2018-11-11)

- If the start position is greater than the end position, switch them around

v0.9.0 (2018-05-07)

- Removed clodius aggregate bigwig

v0.8.0 (2018-05-06)

- Bug fixes
- GeoJSON aggregation
- Multivec tiles

v0.7.4 (2018-02-14)

- Greatly sped up bedfile aggregation and fixed the maximum per tile limiting

v0.7.3 (2018-01-31)

- Use random importance by default

v0.7.2 (2017-12-04)

- Populate the xEnd field

v0.7.1 (2017-12-04)

- Added the 'header' field to beddb tiles

v0.7.0 (2017-10-04)

- Replaced get_2d_tile with get_2d_tiles
- Replaced get_tile with get_tiles

v0.6.5 (2017-07-14)

- Added a delimiter option to bedfiles
- Fixed beddb uid decoding
- Adding decoding to slugid.nice() methods

v0.6.0-0.6.4 (2017-07-13)

- python3 support

v0.5.0

- Added clodius aggregate bedpe
- More extensive unit tests

v0.4.7

- Renamed tsv to bedlike

v0.4.6

- Bug fixes in tile-text-file (tsv tiling)

v0.4.3

- When extracting a certain chromosome, place features at the position of the
chromosome<|MERGE_RESOLUTION|>--- conflicted
+++ resolved
@@ -1,12 +1,9 @@
-<<<<<<< HEAD
-=======
 v0.10.2 (2019-01-30)
 
 - new option to import a "states" file format, a bed file with categorical data, e.g. from chromHMM to multivec format.
 - while converting a bed file to multivec, each segment can now be a multiple of base_resolution,
 rather than exactly match the base_resolution
 
->>>>>>> f6980c1d
 v0.10.1 (2019-01-22)
 
 - Removed a buggy print statement from the conversion script

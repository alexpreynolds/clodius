--- conflicted
+++ resolved
@@ -1,9 +1,7 @@
-<<<<<<< HEAD
 Future version
 
-- Added tile queries for bigBed files, using score data (if available)
-  to threshold those elements returned, based on a specified or default maximum
-=======
+- Added tile queries for bigBed files, using score data (if available) to threshold those elements returned, based on a specified or default maximum.
+
 v0.11.5
 
 - Add tiles function and test for multivec. It can be used in higlass-python and higlass server.
@@ -14,7 +12,6 @@
   It adds an extra bin for the remainder. It also displays an error when start coordinate is not multiple of resolution
 - Fix bug to handle headers.
 - Modified create_multivec_multires for states files to show only the contents of the first column of the row_infos file as the name of the state.
->>>>>>> 268f4adc
 
 v0.11.3
 

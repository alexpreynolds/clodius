from __future__ import print_function

import gzip
import h5py
import math
import numpy as np
import logging
import os
import os.path as op
import sys
import json

logger = logging.getLogger(__name__)


def bedfile_to_multivec(input_filenames, f_out,
                        bedline_to_chrom_start_end_vector, base_resolution,
<<<<<<< HEAD
                        has_header, chunk_size, 
                        row_infos=None):
=======
                        has_header, chunk_size, num_rows, row_infos=None):
>>>>>>> a78af86c
    '''
    Convert an epilogos bedfile to multivec format.
    '''

    files = []
    for input_filename in input_filenames:
        if op.splitext(input_filename)[1] == '.gz':
            files += [gzip.open(input_filename, 'r')]
        else:
            files += [open(input_filename, 'r')]

    FILL_VALUE = np.nan

    # batch regions because h5py is really bad at writing
    batch_length = chunk_size
    batch = []

    # the current index in the dataset
    curr_index = 0
    # the start of the batch in the dataset
    batch_start_index = 0

    if has_header:
        files[0].readline()

    prev_chrom = None
    print('base_resolution:', base_resolution)
    warned = False

    for _, lines in enumerate(zip(*files)):
        # Identifies bedfile headers and ignore them
        if lines[0].startswith('browser') or lines[0].startswith('track'):
            continue

        chrom, start, end, vector = bedline_to_chrom_start_end_vector(
            lines, row_infos)
        # if vector[0] > 0 or vector[1] > 0:

        if len(vector) < len(lines) * num_rows:
            logger.warn('Lines contain fewer columns than expected: %s', lines)
            vector += [np.nan] * (len(lines) * num_rows - len(vector))

        if (end % base_resolution != 0 or start % base_resolution != 0) and not warned:
            logger.warn(
                "WARNING: either the start or end coordinate is not a multiple of the base resolution ({}): {}".
                format(base_resolution, lines))
            warned = True
            continue

        if prev_chrom is not None and chrom != prev_chrom:
            # we've reached a new chromosome so we'll dump all
            # the previous values
<<<<<<< HEAD
            print("len(batch:", len(batch), "batch_start_index", batch_start_index)
            f_out[prev_chrom][batch_start_index:batch_start_index+len(batch)] = np.array(batch)
            print("shape of batch:", f_out[prev_chrom][batch_start_index:batch_start_index+len(batch)].shape)
=======
            # print("len(batch:", len(batch),
            #       "batch_start_index", batch_start_index)
            f_out[prev_chrom][batch_start_index:batch_start_index +
                              len(batch)] = np.array(batch)
>>>>>>> a78af86c

            # we're starting a new chromosome so we start from the beginning
            curr_index = 0
            batch_start_index = 0
            batch = []

        prev_chrom = chrom

<<<<<<< HEAD
        #print('chrom:', chrom, start)
=======
        # print('parts', parts)
        # print('chrom:', chrom, start)
>>>>>>> a78af86c

        data_start_index = start // base_resolution

        # if the bedfile skips over a region, we have to add it as empty values
        # to preserve our batch writing
        while curr_index < data_start_index:
            batch += [[FILL_VALUE] * len(vector)]
            curr_index += 1

        '''
        if curr_index != data_start_index:
            print("curr_index:", curr_index, data_start_index)
            print("line:", line)
        '''

        assert(curr_index == data_start_index)
        # print('vector', vector)

        # When the binsize is not equal to the base_resolution
        # "break down" the binsize into bins of the rbase_esolution size
        # and add the values to each bin.

        data_end_index = end // base_resolution
        while curr_index < data_end_index:
            batch += [vector]
            curr_index += 1

        # fill in empty

        if len(batch) >= batch_length:
            # dump batch
            try:
<<<<<<< HEAD
                f_out[chrom][batch_start_index:batch_start_index+len(batch)] = np.array(batch)
                print("shape of batch:", f_out[chrom][batch_start_index:batch_start_index+len(batch)].shape)
=======
                f_out[chrom][batch_start_index:batch_start_index +
                             len(batch)] = np.array(batch)
>>>>>>> a78af86c
            except TypeError as ex:
                print("Error:", ex, file=sys.stderr)
                print("Probably need to set the --num-rows parameter",
                      file=sys.stderr)
                return

            batch = []
            batch_start_index = curr_index
            print("dumping batch:", chrom, batch_start_index)

<<<<<<< HEAD
    print('chrom', chrom)
    f_out[chrom][batch_start_index:batch_start_index+len(batch)] = np.array(batch)
    print("shape of batch:", f_out[chrom][batch_start_index:batch_start_index+len(batch)].shape)
=======
    f_out[chrom][batch_start_index:batch_start_index +
                 len(batch)] = np.array(batch)

>>>>>>> a78af86c

def create_multivec_multires(array_data, chromsizes,
                             agg, starting_resolution=1,
                             tile_size=1024, output_file='/tmp/my_file.multires',
<<<<<<< HEAD
                             row_infos=None, category_infos=None):
=======
                             row_infos=None):
>>>>>>> a78af86c
    '''
    Create a multires file containing the array data
    aggregated at multiple resolutions.

    Parameters
    ----------
    array_data: {'chrom_key': np.array, }
        The array data to aggregate organized by chromosome
    chromsizes: [('chrom_key', size),...]
    agg: lambda
        The function that will aggregate the data. Should
        take an array as input and create another array of
        roughly half the length
    starting_resolution: int (default 1)
        The starting resolution of the input data
    tile_size: int
        The tile size that we want higlass to use. This should
        depend on the size of the data but when in doubt, just use
        256.
    '''
    filename = output_file

    # this is just so we can run this code
    # multiple times without h5py complaining
    if op.exists(filename):
        os.remove(filename)

    # this will be the file that contains our multires data
    f = h5py.File(filename, 'w')

    # store some metadata
    f.create_group('info')
    f['info'].attrs['tile-size'] = tile_size
    f['info'].attrs['category-infos'] = json.dumps(category_infos).encode('utf-8')

    f.create_group('resolutions')
    f.create_group('chroms')

    # start with a resolution of 1 element per pixel
    curr_resolution = starting_resolution

    # this will be our sample highest-resolution array
    # and it will be stored under the resolutions['1']
    # dataset
    f['resolutions'].create_group(str(curr_resolution))

    chroms, lengths = zip(*chromsizes)
    chrom_array = np.array(chroms, dtype='S')

    # row_infos = None
    if 'row_infos' in array_data.attrs:
        row_infos = array_data.attrs['row_infos']

    # add the chromosome information
    if row_infos is not None:
<<<<<<< HEAD
        try:
            #f['resolutions'][str(curr_resolution)].attrs.create('row_infos', json.dumps(row_infos).encode('utf-8'))
            f['resolutions'][str(curr_resolution)].attrs.create('row_infos', row_infos)
        except TypeError:
            sys.stderr.write('TypeError: {}\n'.format(row_infos))
            sys.exit(-1)
=======
        f['resolutions'][str(curr_resolution)].attrs.create(
            'row_infos', row_infos)
>>>>>>> a78af86c

    f['resolutions'][str(curr_resolution)].create_group('chroms')
    f['resolutions'][str(curr_resolution)].create_group('values')
    f['resolutions'][str(curr_resolution)]['chroms'].create_dataset('name', shape=(
        len(chroms),), dtype=chrom_array.dtype, data=chrom_array, compression='gzip')
    f['resolutions'][str(curr_resolution)]['chroms'].create_dataset(
        'length', shape=(len(chroms),), data=lengths, compression='gzip')

    f['chroms'].create_dataset('name', shape=(
        len(chroms),), dtype=chrom_array.dtype, data=chrom_array, compression='gzip')
    f['chroms'].create_dataset('length', shape=(
        len(chroms),), data=lengths, compression='gzip')

    # add the data
    for chrom, length in zip(chroms, lengths):
        if chrom not in array_data:
            print("Missing chrom {} in input file".format(chrom), file=sys.stderr)
            continue

<<<<<<< HEAD
        print("creating new dataset")
        f['resolutions'][str(curr_resolution)]['values'].create_dataset(str(chrom), array_data[chrom].shape, compression='gzip')
=======
        # print("creating new dataset")
        f['resolutions'][str(curr_resolution)]['values'].create_dataset(
            str(chrom), array_data[chrom].shape, compression='gzip')
>>>>>>> a78af86c
        standard_chunk_size = 1e5
        start = 0
        chrom_data = f['resolutions'][str(curr_resolution)]['values'][chrom]

        chunk_size = int(min(standard_chunk_size, len(chrom_data)))
<<<<<<< HEAD
        print("array_data.shape", array_data[chrom].shape)
=======
        # print("array_data.shape", array_data[chrom].shape)
>>>>>>> a78af86c

        while start < len(chrom_data):
            # see above section
            chrom_data[start:start +
                       chunk_size] = array_data[chrom][start:start + chunk_size]
            start += int(min(standard_chunk_size,
                             len(array_data[chrom]) - start))

    # the maximum zoom level corresponds to the number of aggregations
    # that need to be performed so that the entire extent of
    # the dataset fits into one tile
    total_length = sum(lengths)
<<<<<<< HEAD
    print("total_length:", total_length, "tile_size:", tile_size, "starting_resolution:", starting_resolution)
    max_zoom = math.ceil(math.log(total_length / (tile_size * starting_resolution) ) / math.log(2))
=======
    # print("total_length:", total_length, "tile_size:", tile_size, "starting_resolution:", starting_resolution)
    max_zoom = math.ceil(
        math.log(total_length / (tile_size * starting_resolution)) / math.log(2))
>>>>>>> a78af86c

    # we're going to go through and create the data for the different
    # zoom levels by summing adjacent data points
    prev_resolution = curr_resolution

    for i in range(max_zoom):
        # each subsequent zoom level will have half as much data
        # as the previous
        curr_resolution = prev_resolution * 2
        f['resolutions'].create_group(str(curr_resolution))

        # add information about each of the rows
        if row_infos is not None:
<<<<<<< HEAD
            #f['resolutions'][str(curr_resolution)].attrs.create('row_infos', json.dumps(row_infos).encode('utf-8'))
            f['resolutions'][str(curr_resolution)].attrs.create('row_infos', row_infos)
=======
            f['resolutions'][str(curr_resolution)].attrs.create(
                'row_infos', row_infos)
>>>>>>> a78af86c

        f['resolutions'][str(curr_resolution)].create_group('chroms')
        f['resolutions'][str(curr_resolution)].create_group('values')
        f['resolutions'][str(curr_resolution)]['chroms'].create_dataset('name', shape=(
            len(chroms),), dtype=chrom_array.dtype, data=chrom_array, compression='gzip')
        f['resolutions'][str(curr_resolution)]['chroms'].create_dataset(
            'length', shape=(len(chroms),), data=lengths, compression='gzip')

        for chrom, length in zip(chroms, lengths):
            if chrom not in f['resolutions'][str(prev_resolution)]['values']:
                continue

            # next_level_length = math.ceil(
            #     len(f['resolutions'][str(prev_resolution)]['values'][chrom]) / 2)

            start = 0

            chrom_data = f['resolutions'][str(
                prev_resolution)]['values'][chrom]

            standard_chunk_size = 1e5
            chunk_size = int(min(standard_chunk_size, len(chrom_data)))

            new_shape = list(chrom_data.shape)
            new_shape[0] = math.ceil(new_shape[0] / 2)
            new_shape = tuple(new_shape)

            f['resolutions'][str(curr_resolution)]['values'].create_dataset(chrom,
                                                                            new_shape, compression='gzip')

            while start < len(chrom_data):
<<<<<<< HEAD
                old_data = f['resolutions'][str(prev_resolution)]['values'][chrom][start:start+chunk_size]
                print("prev_resolution:", prev_resolution)
                print("old_data.shape", old_data.shape)
=======
                old_data = f['resolutions'][str(
                    prev_resolution)]['values'][chrom][start:start + chunk_size]
                # print("prev_resolution:", prev_resolution)
                # print("old_data.shape", old_data.shape)
>>>>>>> a78af86c

                # this is a sort of roundabout way of calculating the
                # shape of the aggregated array, but all its doing is
                # just halving the first dimension of the previous shape
                # without taking into account the other dimensions
                # print("11 old_data.shape", old_data.shape)
                if len(old_data) % 2 != 0:
                    # we need our array to have an even number of elements
                    # so we just add the last element again
                    old_data = np.concatenate((old_data, [old_data[-1]]))
                    chunk_size += 1
                # print("22 old_data.shape", old_data.shape)

                # print('old_data:', old_data)
                # print("shape:", old_data.shape)
                # actually sum the adjacent elements
                # print("old_data.shape", old_data.shape)
                new_data = agg(old_data)

                print("zoom_level:", max_zoom - 1 - i,
                      "resolution:", curr_resolution,
                      "new_data length", len(new_data))
<<<<<<< HEAD

                f['resolutions'][str(curr_resolution)]['values'][chrom][int(start/2):int(start/2+chunk_size/2)] = new_data
=======
                '''
                f['resolutions'][str(curr_resolution)]['values'][chrom][int(
                    start / 2):int(start / 2 + chunk_size / 2)] = new_data
>>>>>>> a78af86c
                start += int(min(standard_chunk_size, len(chrom_data) - start))

        prev_resolution = curr_resolution
    return f<|MERGE_RESOLUTION|>--- conflicted
+++ resolved
@@ -15,12 +15,7 @@
 
 def bedfile_to_multivec(input_filenames, f_out,
                         bedline_to_chrom_start_end_vector, base_resolution,
-<<<<<<< HEAD
-                        has_header, chunk_size, 
-                        row_infos=None):
-=======
                         has_header, chunk_size, num_rows, row_infos=None):
->>>>>>> a78af86c
     '''
     Convert an epilogos bedfile to multivec format.
     '''
@@ -73,16 +68,9 @@
         if prev_chrom is not None and chrom != prev_chrom:
             # we've reached a new chromosome so we'll dump all
             # the previous values
-<<<<<<< HEAD
-            print("len(batch:", len(batch), "batch_start_index", batch_start_index)
+            #print("len(batch:", len(batch), "batch_start_index", batch_start_index)
             f_out[prev_chrom][batch_start_index:batch_start_index+len(batch)] = np.array(batch)
-            print("shape of batch:", f_out[prev_chrom][batch_start_index:batch_start_index+len(batch)].shape)
-=======
-            # print("len(batch:", len(batch),
-            #       "batch_start_index", batch_start_index)
-            f_out[prev_chrom][batch_start_index:batch_start_index +
-                              len(batch)] = np.array(batch)
->>>>>>> a78af86c
+            #print("shape of batch:", f_out[prev_chrom][batch_start_index:batch_start_index+len(batch)].shape)
 
             # we're starting a new chromosome so we start from the beginning
             curr_index = 0
@@ -91,12 +79,8 @@
 
         prev_chrom = chrom
 
-<<<<<<< HEAD
-        #print('chrom:', chrom, start)
-=======
         # print('parts', parts)
         # print('chrom:', chrom, start)
->>>>>>> a78af86c
 
         data_start_index = start // base_resolution
 
@@ -129,13 +113,8 @@
         if len(batch) >= batch_length:
             # dump batch
             try:
-<<<<<<< HEAD
                 f_out[chrom][batch_start_index:batch_start_index+len(batch)] = np.array(batch)
-                print("shape of batch:", f_out[chrom][batch_start_index:batch_start_index+len(batch)].shape)
-=======
-                f_out[chrom][batch_start_index:batch_start_index +
-                             len(batch)] = np.array(batch)
->>>>>>> a78af86c
+                # print("shape of batch:", f_out[chrom][batch_start_index:batch_start_index+len(batch)].shape)
             except TypeError as ex:
                 print("Error:", ex, file=sys.stderr)
                 print("Probably need to set the --num-rows parameter",
@@ -146,24 +125,14 @@
             batch_start_index = curr_index
             print("dumping batch:", chrom, batch_start_index)
 
-<<<<<<< HEAD
-    print('chrom', chrom)
+    #print('chrom', chrom)
     f_out[chrom][batch_start_index:batch_start_index+len(batch)] = np.array(batch)
-    print("shape of batch:", f_out[chrom][batch_start_index:batch_start_index+len(batch)].shape)
-=======
-    f_out[chrom][batch_start_index:batch_start_index +
-                 len(batch)] = np.array(batch)
-
->>>>>>> a78af86c
+    #print("shape of batch:", f_out[chrom][batch_start_index:batch_start_index+len(batch)].shape)
 
 def create_multivec_multires(array_data, chromsizes,
                              agg, starting_resolution=1,
                              tile_size=1024, output_file='/tmp/my_file.multires',
-<<<<<<< HEAD
                              row_infos=None, category_infos=None):
-=======
-                             row_infos=None):
->>>>>>> a78af86c
     '''
     Create a multires file containing the array data
     aggregated at multiple resolutions.
@@ -219,17 +188,12 @@
 
     # add the chromosome information
     if row_infos is not None:
-<<<<<<< HEAD
         try:
             #f['resolutions'][str(curr_resolution)].attrs.create('row_infos', json.dumps(row_infos).encode('utf-8'))
             f['resolutions'][str(curr_resolution)].attrs.create('row_infos', row_infos)
         except TypeError:
             sys.stderr.write('TypeError: {}\n'.format(row_infos))
             sys.exit(-1)
-=======
-        f['resolutions'][str(curr_resolution)].attrs.create(
-            'row_infos', row_infos)
->>>>>>> a78af86c
 
     f['resolutions'][str(curr_resolution)].create_group('chroms')
     f['resolutions'][str(curr_resolution)].create_group('values')
@@ -249,24 +213,14 @@
             print("Missing chrom {} in input file".format(chrom), file=sys.stderr)
             continue
 
-<<<<<<< HEAD
-        print("creating new dataset")
+        #print("creating new dataset")
         f['resolutions'][str(curr_resolution)]['values'].create_dataset(str(chrom), array_data[chrom].shape, compression='gzip')
-=======
-        # print("creating new dataset")
-        f['resolutions'][str(curr_resolution)]['values'].create_dataset(
-            str(chrom), array_data[chrom].shape, compression='gzip')
->>>>>>> a78af86c
         standard_chunk_size = 1e5
         start = 0
         chrom_data = f['resolutions'][str(curr_resolution)]['values'][chrom]
 
         chunk_size = int(min(standard_chunk_size, len(chrom_data)))
-<<<<<<< HEAD
-        print("array_data.shape", array_data[chrom].shape)
-=======
         # print("array_data.shape", array_data[chrom].shape)
->>>>>>> a78af86c
 
         while start < len(chrom_data):
             # see above section
@@ -279,14 +233,9 @@
     # that need to be performed so that the entire extent of
     # the dataset fits into one tile
     total_length = sum(lengths)
-<<<<<<< HEAD
-    print("total_length:", total_length, "tile_size:", tile_size, "starting_resolution:", starting_resolution)
-    max_zoom = math.ceil(math.log(total_length / (tile_size * starting_resolution) ) / math.log(2))
-=======
     # print("total_length:", total_length, "tile_size:", tile_size, "starting_resolution:", starting_resolution)
     max_zoom = math.ceil(
         math.log(total_length / (tile_size * starting_resolution)) / math.log(2))
->>>>>>> a78af86c
 
     # we're going to go through and create the data for the different
     # zoom levels by summing adjacent data points
@@ -300,13 +249,8 @@
 
         # add information about each of the rows
         if row_infos is not None:
-<<<<<<< HEAD
             #f['resolutions'][str(curr_resolution)].attrs.create('row_infos', json.dumps(row_infos).encode('utf-8'))
             f['resolutions'][str(curr_resolution)].attrs.create('row_infos', row_infos)
-=======
-            f['resolutions'][str(curr_resolution)].attrs.create(
-                'row_infos', row_infos)
->>>>>>> a78af86c
 
         f['resolutions'][str(curr_resolution)].create_group('chroms')
         f['resolutions'][str(curr_resolution)].create_group('values')
@@ -338,16 +282,9 @@
                                                                             new_shape, compression='gzip')
 
             while start < len(chrom_data):
-<<<<<<< HEAD
-                old_data = f['resolutions'][str(prev_resolution)]['values'][chrom][start:start+chunk_size]
-                print("prev_resolution:", prev_resolution)
-                print("old_data.shape", old_data.shape)
-=======
-                old_data = f['resolutions'][str(
-                    prev_resolution)]['values'][chrom][start:start + chunk_size]
+                old_data = f['resolutions'][str(prev_resolution)]['values'][chrom][start:start + chunk_size]
                 # print("prev_resolution:", prev_resolution)
                 # print("old_data.shape", old_data.shape)
->>>>>>> a78af86c
 
                 # this is a sort of roundabout way of calculating the
                 # shape of the aggregated array, but all its doing is
@@ -370,14 +307,8 @@
                 print("zoom_level:", max_zoom - 1 - i,
                       "resolution:", curr_resolution,
                       "new_data length", len(new_data))
-<<<<<<< HEAD
 
                 f['resolutions'][str(curr_resolution)]['values'][chrom][int(start/2):int(start/2+chunk_size/2)] = new_data
-=======
-                '''
-                f['resolutions'][str(curr_resolution)]['values'][chrom][int(
-                    start / 2):int(start / 2 + chunk_size / 2)] = new_data
->>>>>>> a78af86c
                 start += int(min(standard_chunk_size, len(chrom_data) - start))
 
         prev_resolution = curr_resolution

import os.path as op


def partition_by_adjacent_tiles(tile_ids, dimension=2):
    '''
    Partition a set of tile ids into sets of adjacent tiles. For example,
    if we're requesting a set of four tiles that form a rectangle, then
    those four tiles will become one set of adjacent tiles. Non-contiguous
    tiles are not grouped together.

    Parameters
    ----------
    tile_ids: [str,...]
        A list of tile_ids (e.g. xyx.0.0.1) identifying the tiles
        to be retrieved
    dimension: int
        The dimensionality of the tiles

    Returns
    -------
    tile_lists: [tile_ids, tile_ids]
        A list of tile lists, all of which have tiles that
        are within 1 position of another tile in the list
    '''
    tile_id_lists = []

    for tile_id in sorted(tile_ids, key=lambda x: [int(p) for p in x.split('.')[2:2 + dimension]]):
        tile_id_parts = tile_id.split('.')

        # exclude the zoom level in the position
        # because the tiles should already have been partitioned
        # by zoom level
        tile_position = list(map(int, tile_id_parts[2:4]))

        added = False

        for tile_id_list in tile_id_lists:
            # iterate over each group of adjacent tiles
            for ct_tile_id in tile_id_list:
                ct_tile_id_parts = ct_tile_id.split('.')
                ct_tile_position = list(
                    map(int, ct_tile_id_parts[2:2 + dimension]))
                far_apart = False

                # iterate over each dimension and see if this tile is close
                for p1, p2 in zip(tile_position, ct_tile_position):
                    if abs(int(p1) - int(p2)) > 1:
                        # too far apart can't be part of the same group
                        far_apart = True

                if not far_apart:
                    # no position was too far
                    tile_id_list += [tile_id]
                    added = True
                    break

            if added:
                break
        if not added:
            tile_id_lists += [[tile_id]]

    return tile_id_lists


def infer_filetype(filename):
    _, ext = op.splitext(filename)

    if ext.lower() == '.bw' or ext.lower() == '.bigwig':
        return 'bigwig'
    elif ext.lower() == '.mcool' or ext.lower() == '.cool':
        return 'cooler'
    elif ext.lower() == '.htime':
        return 'time-interval-json'
    elif ext.lower() == '.hitile':
        return 'hitile'
    elif ext.lower() == '.beddb':
        return 'beddb'
    elif ext.lower() == '.mv5':
        return 'multivec'

    return None


def infer_datatype(filetype):
    if filetype == 'cooler':
        return 'matrix'
    if filetype == 'bigwig':
        return 'vector'
    if filetype == 'time-interval-json':
        return 'time-interval'
    if filetype == 'hitile':
        return 'vector'
    if filetype == 'beddb':
        return 'bedlike'


def tiles_wrapper_2d(tile_ids, tiles_function):
    tile_values = []

    for tile_id in tile_ids:
        parts = tile_id.split('.')

        if len(parts) < 4:
            raise IndexError("Not enough tile info present")

        z, x, y = map(int, [parts[1], parts[2], parts[3]])

        tile_values += [(tile_id,
                         tiles_function(z, x, y))]

    return tile_values


def bundled_tiles_wrapper_2d(tile_ids, tiles_function):
    '''
    Bundle adjacent tile requests so that they can be
    processed concurrently. This is helpful for function
    that require scanning a dataset. It's faster to filter
    a large region and then break it down into individual
    tiles than to go over the entire dataset and filter
    individual tiles multiple times.
    '''
    tile_values = []

    partitioned_tile_lists = partition_by_adjacent_tiles(tile_ids)

<<<<<<< HEAD
    for tile_group in partitioned_tile_lists:        
=======
    for tile_group in partitioned_tile_lists:
>>>>>>> ec60b509
        zoom_level = int(tile_group[0].split('.')[1])
        tileset_id = tile_group[0].split('.')[0]

        tile_positions = [[int(x) for x in t.split('.')[2:4]]
                          for t in tile_group]

        minx = min([t[0] for t in tile_positions])
        maxx = max([t[0] for t in tile_positions])

        miny = min([t[1] for t in tile_positions])
        maxy = max([t[1] for t in tile_positions])

        tf = tiles_function(zoom_level, minx, miny,
                            width=maxx - minx + 1, height=maxy - miny + 1)

        tile_values += [("{}.{}".format(tileset_id, ".".join(map(str, tile_position))), data)
                        for (tile_position, data) in tf]

    return tile_values


def tile_bounds(tsinfo, z, x, y, width=1, height=1):
    '''
    Get the coordinate boundaries for the given tile.

    Parameters:
    -----------
    tsinfo: { min_pos: [], max_pos [] }
        Tileset info containing the bounds of the dataset
    z: int
        The zoom level
    x: int
        The x position
    y: int
        The y position
    width: int
        Return bounds for a region encompassing multiple tiles
    height: int
        Return bounds for a region encompassing multiple tiles
    '''
    min_pos = tsinfo['min_pos']
    max_pos = tsinfo['max_pos']

    max_width = max(max_pos[0] - min_pos[0], max_pos[1] - min_pos[1])

    tile_width = max_width / 2 ** z
    from_x = min_pos[0] + x * tile_width
    to_x = min_pos[0] + (x + width) * tile_width

    from_y = min_pos[1] + y * tile_width
    to_y = min_pos[1] + (y + height) * tile_width

    return [from_x, from_y, to_x, to_y]<|MERGE_RESOLUTION|>--- conflicted
+++ resolved
@@ -124,11 +124,7 @@
 
     partitioned_tile_lists = partition_by_adjacent_tiles(tile_ids)
 
-<<<<<<< HEAD
-    for tile_group in partitioned_tile_lists:        
-=======
     for tile_group in partitioned_tile_lists:
->>>>>>> ec60b509
         zoom_level = int(tile_group[0].split('.')[1])
         tileset_id = tile_group[0].split('.')[0]
 

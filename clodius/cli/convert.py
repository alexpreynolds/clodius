--- conflicted
+++ resolved
@@ -45,10 +45,7 @@
 
     return (chrom, start, end, states)
 
-<<<<<<< HEAD
-=======
-
->>>>>>> a78af86c
+
 def states_bedline_to_vector(bedlines, states_dic):
     '''
     Convert a line from a bedfile containing states in categorical data to vector format.
@@ -87,7 +84,6 @@
 
     return (chrom, start, end, states_vector)
 
-<<<<<<< HEAD
 def categorical_bedline_to_vector(bedlines, row_infos=None):
     '''
     Convert a line from a categorical bedfile to vector format.
@@ -189,8 +185,7 @@
     index = np.ogrid[slices]
     index.insert(axis, np.argmax(counts, axis=axis))
     return sort[index], counts[index]
-=======
->>>>>>> a78af86c
+    
 
 @cli.group()
 def convert():
@@ -264,15 +259,9 @@
             background_freqs= None
 
         for chrom in chrom_info.chrom_order:
-<<<<<<< HEAD
             f_out.create_dataset(chrom, 
                                  (math.ceil(chrom_info.chrom_lengths[chrom] / starting_resolution), num_rows * len(filepaths)),
                                  fillvalue=bin_fill,
-=======
-            f_out.create_dataset(chrom, (math.ceil(chrom_info.chrom_lengths[chrom] / starting_resolution),
-                                         num_rows * len(filepaths)),
-                                 fillvalue=np.nan,
->>>>>>> a78af86c
                                  compression='gzip')
 
         def bedline_to_chrom_start_end_vector(bedlines, row_infos=None):
@@ -283,19 +272,11 @@
 
             for bedline in bedlines:
                 parts = bedline.strip().split()
-<<<<<<< HEAD
-                chrom = parts[chrom_col-1]
-                start = int(parts[from_pos_col-1])
-                end = int(parts[to_pos_col-1])
-                vector = [float(f) if not f == 'NA' else np.nan 
-                        for f in parts[value_col-1:value_col-1+num_rows]]                
-=======
                 chrom = parts[chrom_col - 1]
                 start = int(parts[from_pos_col - 1])
                 end = int(parts[to_pos_col - 1])
                 vector = [float(f) if not f == 'NA' else np.nan
                           for f in parts[value_col - 1:value_col - 1 + num_rows]]
->>>>>>> a78af86c
                 chrom_set.add(chrom)
                 start_set.add(start)
                 end_set.add(end)
@@ -318,11 +299,7 @@
 
         if format == 'epilogos':
             cmv.bedfile_to_multivec(filepaths, f_out, epilogos_bedline_to_vector,
-<<<<<<< HEAD
-                                    starting_resolution, has_header, chunk_size)
-=======
                                     starting_resolution, has_header, chunk_size, num_rows)
->>>>>>> a78af86c
         elif format == 'states':
             assert(
                 row_infos is not None), "A row_infos file must be provided for --format = 'states' "
@@ -331,9 +308,7 @@
             states_dic = {states_names[x]: x for x in range(len(row_infos))}
 
             cmv.bedfile_to_multivec(filepaths, f_out, states_bedline_to_vector,
-<<<<<<< HEAD
-                                    starting_resolution, has_header, chunk_size, 
-                                    states_dic)
+                                    starting_resolution, has_header, chunk_size, num_rows, states_dic)
         elif format == 'categorical':
             assert(row_infos != None), "A row_infos file must be provided for --format = 'categorical' "
             assert(category_infos != None), "A category_infos file must be provided for --format = 'categorical' "
@@ -341,13 +316,7 @@
                                     starting_resolution, has_header, chunk_size)
         else:
             cmv.bedfile_to_multivec(filepaths, f_out, bedline_to_chrom_start_end_vector,
-                                    starting_resolution, has_header, chunk_size)
-=======
-                                    starting_resolution, has_header, chunk_size, num_rows, states_dic)
-        else:
-            cmv.bedfile_to_multivec(filepaths, f_out, bedline_to_chrom_start_end_vector,
                                     starting_resolution, has_header, chunk_size, num_rows)
->>>>>>> a78af86c
 
         f_out.close()
         tf = temp_file
@@ -366,11 +335,7 @@
                 # newshape = (x.shape[2], -1, 2)
                 # b = x.T.reshape((-1,))
 
-<<<<<<< HEAD
-                a = x.T.reshape((x.shape[1],-1,2))
-=======
                 a = x.T.reshape((x.shape[1], -1, 2))
->>>>>>> a78af86c
 
                 # this is going to be an odd way to get rid of nan
                 # values
@@ -476,29 +441,17 @@
                 return res
 
         else:
-<<<<<<< HEAD
             raise ValueError("Specified aggregation method is unknown:", method)
 
         cmv.create_multivec_multires(f_in,
                                      chromsizes = zip(chrom_names, chrom_sizes),
-=======
-            def agg(x):
-                return x.T.reshape((x.shape[1], -1, 2)).sum(axis=2).T
-
-        cmv.create_multivec_multires(f_in,
-                                     chromsizes=zip(chrom_names, chrom_sizes),
->>>>>>> a78af86c
                                      agg=agg,
                                      starting_resolution=starting_resolution,
                                      tile_size=tile_size,
                                      output_file=output_file,
-<<<<<<< HEAD
                                      row_infos=row_infos,
                                      category_infos=category_infos)
-=======
-                                     row_infos=row_infos)
-
->>>>>>> a78af86c
+
 
 @convert.command()
 @click.argument(
@@ -568,12 +521,8 @@
 @click.option(
     '--chromsizes-filename',
     help="A file containing chromosome sizes and order",
-<<<<<<< HEAD
     default=None
 )
-=======
-    default=None)
->>>>>>> a78af86c
 @click.option(
     '--starting-resolution',
     help="The base resolution of the data. Used to determine how much space to allocate"
@@ -587,7 +536,6 @@
 )
 @click.option(
     '--format',
-<<<<<<< HEAD
     type=click.Choice(['default', 'epilogos', 'states', 'categorical']),
     help= "'default':chr start end state1_value state2_value, etc; "
     "'epilogos': chr start end [[state1_value, state1_num],[state2_value, state2_num],[etc]]; "
@@ -612,31 +560,13 @@
     default=None
 )
 @click.option(
-=======
-    type=click.Choice(['default', 'epilogos', 'states']),
-    help="'default':chr start end state1_value state2_value, etc;"
-    "'epilogos': chr start end [[state1_value, state1_num],[state2_value, state2_num],[etc]];"
-    "'states': chr start end state_name",
-    default='default'
-)
-@click.option(
-    '--row-infos-filename',
-    help="A file containing the names of the rows in the multivec file",
-    default=None)
-@click.option(
->>>>>>> a78af86c
     '--tile-size',
     '-t',
     default=256,
     help="The number of data points in each tile."
-<<<<<<< HEAD
          "Used to determine the number of zoom levels"
          "to create."
 )
-=======
-    "Used to determine the number of zoom levels"
-    "to create.")
->>>>>>> a78af86c
 @click.option(
     '--method',
     help='The method used to aggregate values (e.g. sum, average...)',
@@ -661,19 +591,11 @@
                         chunk_size, nan_value,
                         chromsizes_filename,
                         starting_resolution, num_rows,
-<<<<<<< HEAD
                         format, row_infos_filename, category_infos_filename, background_freqs_filename,
                         tile_size, method, bin_span, bin_fill):
-=======
-                        format, row_infos_filename, tile_size, method):
->>>>>>> a78af86c
     _bedgraph_to_multivec(filepaths, output_file, assembly, chromosome_col,
                           from_pos_col, to_pos_col, value_col, has_header,
                           chunk_size, nan_value,
                           chromsizes_filename, starting_resolution, num_rows,
-<<<<<<< HEAD
                           format, row_infos_filename, category_infos_filename, background_freqs_filename,
-                          tile_size, method, bin_span, bin_fill)
-=======
-                          format, row_infos_filename, tile_size, method)
->>>>>>> a78af86c
+                          tile_size, method, bin_span, bin_fill)
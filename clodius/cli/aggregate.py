# -*- coding: utf-8 -*-
from __future__ import division, print_function

from . import cli

import click
import clodius.tiles as ct
import collections as col
import h5py
import math
import negspy.coordinates as nc
import numpy as np
import os
import os.path as op
import pyBigWig as pbw
import random
import slugid
import sqlite3
import sys
import time

@cli.group()
def aggregate():
    '''
    Aggregate a data file so that it stores the data at multiple
    resolutions.
    '''
    pass

def store_meta_data(cursor, zoom_step, max_length, assembly, chrom_names, 
        chrom_sizes, tile_size, max_zoom, max_width):
    print("chrom_names:", chrom_names)

    cursor.execute('''
        CREATE TABLE tileset_info
        (
            zoom_step INT,
            max_length INT,
            assembly text,
            chrom_names text,
            chrom_sizes text,
            tile_size REAL,
            max_zoom INT,
            max_width REAL
        )
        ''')

    cursor.execute('INSERT INTO tileset_info VALUES (?,?,?,?,?,?,?,?)',
            (zoom_step, max_length, assembly, 
                "\t".join(chrom_names), "\t".join(map(str,chrom_sizes)),
                tile_size, max_zoom, max_width))
    cursor.commit()

    pass

# all entries are broked up into ((tile_pos), [entry]) tuples
# we just need to reduce the tiles so that no tile contains more than
# max_entries_per_tile entries
# (notice that [entry] is an array), this format will be important when
# reducing to the most important values
def reduce_values_by_importance(entry1, entry2, max_entries_per_tile=100, reverse_importance=False):
    def extract_key(entries):
        return [(e[-2], e) for e in entries]
    by_uid = dict(extract_key(entry1) + extract_key(entry2))
    combined_by_uid = by_uid.values()

    if reverse_importance:
        combined_entries = sorted(combined_by_uid,
                key=lambda x: float(x[-1]))
    else:
        combined_entries = sorted(combined_by_uid,
                key=lambda x: -float(x[-1]))

    byKey = {}

    return combined_entries[:max_entries_per_tile]

def _bedpe(filepath, output_file, assembly, importance_column, has_header, max_per_tile, 
        tile_size, max_zoom=None, chromosome=None, 
        chr1_col=0, from1_col=1, to1_col=2,
        chr2_col=3, from2_col=4, to2_col=5):
    print('output_file:', output_file)

    if filepath.endswith('.gz'):
        print("gzip")
        f = gzip.open(filepath, 'rt')
    else:
        print("plain")
        f = open(filepath, 'r')

    if output_file is None:
        output_file = filepath + ".multires.db"
    else:
        output_file = output_file

    if op.exists(output_file):
        os.remove(output_file)

    def line_to_dict(line):
        parts = line.split()
        d = {}
        try:
            d['xs'] = [nc.chr_pos_to_genome_pos(parts[chr1_col], int(parts[from1_col]), assembly), 
                          nc.chr_pos_to_genome_pos(parts[chr1_col], int(parts[to1_col]), assembly)]
            d['ys'] = [nc.chr_pos_to_genome_pos(parts[chr2_col], int(parts[from2_col]), assembly), 
                        nc.chr_pos_to_genome_pos(parts[chr2_col], int(parts[to2_col]), assembly)]
        except KeyError:
            error_str = ("ERROR converting chromosome position to genome position. "
                        "Please make sure you've specified the correct assembly "
                        "using the --assembly option. "
                        "Current assembly: {}, chromosomes: {},{}".format(assembly,
                    parts[chr1_col], parts[chr2_col]))
            raise(KeyError(error_str))

        d['uid'] = slugid.nice().decode('utf-8')

        d['chrOffset'] = d['xs'][0] - int(parts[from1_col])

        if importance_column is None:
            d['importance'] = max(d['xs'][1] - d['xs'][0], d['ys'][1] - d['ys'][0]) 
        elif importance_column == 'random':
            d['importance'] = random.random()
        else:
            d['importance'] = float(d[importance_column])

        d['fields'] = line

        return d

    entries = []

    if has_header:
        f.readline()
    else:
        first_line = f.readline().strip()
        try:
            parts = first_line.split()

            '''
            print("chr1_col", chr1_col, "chr2_col", chr2_col, 
                  "from1_col:", from1_col, "from2_col", from2_col, 
                  "to1_col", to1_col, "to2_col", to2_col)
            '''

            pos = int(parts[from1_col])
            pos = int(parts[to1_col])
            pos = int(parts[from2_col])
            pos = int(parts[to2_col])
        except ValueError as ve:
            error_str = "Couldn't convert one of the bedpe coordinates to an integer. If the input file contains a header, make sure to indicate that with the --has-header option. Line: {}".format(first_line)
            raise(ValueError(error_str))
        entries = [line_to_dict(first_line)]

    entries += [line_to_dict(line.strip()) for line in f]

    # We neeed chromosome information as well as the assembly size to properly
    # tile this data
    tile_size = tile_size
    chrom_info = nc.get_chrominfo(assembly)
    assembly_size = chrom_info.total_length+1
    #max_zoom = int(math.ceil(math.log(assembly_size / min_feature_width) / math.log(2)))
    max_zoom = int(math.ceil(math.log(assembly_size / tile_size) / math.log(2)))
    '''
    if max_zoom is not None and max_zoom < max_zoom:
        max_zoom = max_zoom
    '''

    # this script stores data in a sqlite database
    sqlite3.register_adapter(np.int64, lambda val: int(val))
    conn = sqlite3.connect(output_file)

    # store some meta data
    store_meta_data(conn, 1, 
            max_length = assembly_size,
            assembly = assembly,
            chrom_names = nc.get_chromorder(assembly),
            chrom_sizes = nc.get_chromsizes(assembly),
            tile_size = tile_size,
            max_zoom = max_zoom,
            max_width = tile_size * 2 ** max_zoom)

    max_width = tile_size * 2 ** max_zoom
    uid_to_entry = {}

    c = conn.cursor()
    c.execute(
    '''
    CREATE TABLE intervals
    (
        id int PRIMARY KEY,
        zoomLevel int,
        importance real,
        fromX int,
        toX int,
        fromY int,
        toY int,
        chrOffset int,
        uid text,
        fields text
    )
    ''')

    print("creating rtree")
    c.execute('''
        CREATE VIRTUAL TABLE position_index USING rtree(
            id,
            rFromX, rToX,
            rFromY, rToY
        )
        ''')

    curr_zoom = 0
    counter = 0
    
    max_viewable_zoom = max_zoom

    if max_zoom is not None and max_zoom < max_zoom:
        max_viewable_zoom = max_zoom

    tile_counts = col.defaultdict(lambda: col.defaultdict(lambda: col.defaultdict(int)))
    entries = sorted(entries, key=lambda x: -x['importance'])
    
    counter = 0
    for d in entries:
        curr_zoom = 0

        while curr_zoom <= max_zoom:
            tile_width = tile_size * 2 ** (max_zoom - curr_zoom)
            #print("d:", d)
            tile_from = list(map(lambda x: x / tile_width, [d['xs'][0], d['ys'][0]] ))
            tile_to = list(map(lambda x: x / tile_width, [d['xs'][1], d['ys'][1]]))

            empty_tiles = True

            # go through and check if any of the tiles at this zoom level are full

            for i in range(int(tile_from[0]), int(tile_to[0])+1):
                if not empty_tiles:
                    break

                for j in range(int(tile_from[1]), int(tile_to[1])+1):
                    if tile_counts[curr_zoom][i][j] > max_per_tile:

                        empty_tiles = False
                        break

            
            if empty_tiles:
                # they're all empty so add this interval to this zoom level
                for i in range(int(tile_from[0]), int(tile_to[0])+1):
                    for j in range(int(tile_from[1]), int(tile_to[1])+1):
                        tile_counts[curr_zoom][i][j] += 1

                #print("adding:", curr_zoom, d)
                exec_statement = 'INSERT INTO intervals VALUES (?,?,?,?,?,?,?,?,?,?)'
                ret = c.execute(
                        exec_statement,
                        (counter, curr_zoom, 
                            d['importance'],
                            d['xs'][0], d['xs'][1],
                            d['ys'][0], d['ys'][1],
                            d['chrOffset'], 
                            d['uid'],
                            d['fields'])
                        )
                conn.commit()

                exec_statement = 'INSERT INTO position_index VALUES (?,?,?,?,?)'
                ret = c.execute(
                        exec_statement,
                        (counter, d['xs'][0], d['xs'][1], 
                            d['ys'][0], d['ys'][1])  #add counter as a primary key
                        )
                conn.commit()

                counter += 1
                break

            curr_zoom += 1

    return

def _bedfile(filepath, output_file, assembly, importance_column, has_header, 
        chromosome, max_per_tile, tile_size, delimiter):
    if output_file is None:
        output_file = filepath + ".multires"
    else:
        output_file = output_file

    if op.exists(output_file):
        os.remove(output_file)

    bed_file = open(filepath, 'r')

    def line_to_np_array(line):
        '''
        Convert a bed file line to a numpy array which can later
        be used as an entry in an h5py file.
        '''
        try:
            start = int(line[1])
            stop = int(line[2])
        except ValueError:
            raise ValueError("Error parsing the position, line: {}".format(line))

        chrom = line[0]

        if importance_column is None:
            importance = stop - start
        elif importance_column == 'random':
            importance = random.random()
        else:
            importance = int(line[int(importance_column)-1])

        # convert chromosome coordinates to genome coordinates

        genome_start = nc.chr_pos_to_genome_pos(str(chrom), start, assembly)
        genome_end = nc.chr_pos_to_genome_pos(chrom, stop, assembly)

        pos_offset = genome_start - start
        parts = {
                    'startPos': genome_start,
                    'endPos': genome_end,
                    'uid': slugid.nice().decode('utf-8'),
                    'chrOffset': pos_offset,
                    'fields': '\t'.join(line),
                    'importance': importance,
                    'chromosome': str(chrom)
                    }

        return parts

    dset = []

    if has_header:
        bed_file.readline()
    else:
        line = bed_file.readline().strip()
        dset += [line_to_np_array(line.strip().split(delimiter))]

    for line in bed_file:
        dset += [line_to_np_array(line.strip().split(delimiter))]
    
    if chromosome is not None:
        dset = [d for d in dset if d['chromosome'] == chromosome]

    # We neeed chromosome information as well as the assembly size to properly
    # tile this data
    tile_size = tile_size
    chrom_info = nc.get_chrominfo(assembly)
    #if chromosome is None:
    assembly_size = chrom_info.total_length+1
    '''
    else:
        try:
            assembly_size = chrom_info.chrom_lengths[chromosome]
        except KeyError:
            print("ERROR: Chromosome {} not found in assembly {}.".format(chromosome, assembly), file=sys.stderr)
            return 1
    '''

    #max_zoom = int(math.ceil(math.log(assembly_size / min_feature_width) / math.log(2)))
    max_zoom = int(math.ceil(math.log(assembly_size / tile_size) / math.log(2)))
    '''
    if max_zoom is not None and max_zoom < max_zoom:
        max_zoom = max_zoom
    '''

    # this script stores data in a sqlite database
    import sqlite3
    sqlite3.register_adapter(np.int64, lambda val: int(val))
    conn = sqlite3.connect(output_file)

    # store some meta data
    store_meta_data(conn, 1,
            max_length = assembly_size,
            assembly = assembly,
            chrom_names = nc.get_chromorder(assembly),
            chrom_sizes = nc.get_chromsizes(assembly),
            tile_size = tile_size,
            max_zoom = max_zoom,
            max_width = tile_size * 2 ** max_zoom)

    max_width = tile_size * 2 ** max_zoom
    uid_to_entry = {}

    intervals = []

    # store each bed file entry as an interval
    for d in dset:
        uid = d['uid']
        uid_to_entry[uid] = d
        intervals += [(d['startPos'], d['endPos'], uid)]

    tile_width = tile_size

    removed = set()

    c = conn.cursor()
    c.execute(
    '''
    CREATE TABLE intervals
    (
        id int PRIMARY KEY,
        zoomLevel int,
        importance real,
        startPos int,
        endPos int,
        chrOffset int,
        uid text,
        fields text
    )
    ''')

    c.execute('''
        CREATE VIRTUAL TABLE position_index USING rtree(
            id,
            rStartPos, rEndPos
        )
        ''')

    curr_zoom = 0
    counter = 0

    max_viewable_zoom = max_zoom

    if max_zoom is not None and max_zoom < max_zoom:
        max_viewable_zoom = max_zoom

    while curr_zoom <= max_viewable_zoom and len(intervals) > 0:
        # at each zoom level, add the top genes
        tile_width = tile_size * 2 ** (max_zoom - curr_zoom)

        for tile_num in range(max_width // tile_width):
            # go over each tile and distribute the remaining values
            #values = interval_tree[tile_num * tile_width: (tile_num+1) * tile_width]
            from_value = tile_num * tile_width
            to_value = (tile_num + 1) * tile_width
            entries = [i for i in intervals if (i[0] < to_value and i[1] > from_value)]
            values_in_tile = sorted(entries,
                    key=lambda x: -uid_to_entry[x[-1]]['importance'])[:max_per_tile]   # the importance is always the last column
                                                            # take the negative because we want to prioritize
                                                            # higher values

            if len(values_in_tile) > 0:
                for v in values_in_tile:
                    counter += 1

                    value = uid_to_entry[v[-1]]

                    # one extra question mark for the primary key
                    exec_statement = 'INSERT INTO intervals VALUES (?,?,?,?,?,?,?,?)'
                    #print("value:", value['startPos'])

                    ret = c.execute(
                            exec_statement,
                            # primary key, zoomLevel, startPos, endPos, chrOffset, line
                            (counter, curr_zoom,
                                value['importance'],
                                value['startPos'], value['endPos'],
                                value['chrOffset'],
                                value['uid'],
                                value['fields'])
                            )
                    conn.commit()

                    exec_statement = 'INSERT INTO position_index VALUES (?,?,?)'
                    ret = c.execute(
                            exec_statement,
                            (counter, value['startPos'], value['endPos'])  #add counter as a primary key
                            )
                    conn.commit()
                    intervals.remove(v)
        #print ("curr_zoom:", curr_zoom, file=sys.stderr)
        curr_zoom += 1

    conn.commit()
    conn.close()

    return


def _bigwig(filepath, chunk_size=14, zoom_step=8, tile_size=1024, output_file=None, assembly='hg19', chromosome=None):
    last_end = 0
    data = []

    if output_file is None:
        if chromosome is None:
            output_file = op.splitext(filepath)[0] + '.hitile'
        else:
            output_file = op.splitext(filepath)[0] + '.' + chromosome + '.hitile'

    # Override the output file if it existts
    if op.exists(output_file):
        os.remove(output_file)
    f = h5py.File(output_file, 'w')

    # get the information about the chromosomes in this assembly
    chrom_info = nc.get_chrominfo(assembly)
    assembly_size = chrom_info.total_length+1

    tile_size = tile_size
    chunk_size = tile_size * 2**chunk_size     # how many values to read in at once while tiling

    dsets = []     # data sets at each zoom level

    # initialize the arrays which will store the values at each stored zoom level
    z = 0
    positions = []   # store where we are at the current dataset
    data_buffers = [[]]


    # load the bigWig file
    bwf = pbw.open(filepath)

    # store some meta data
    d = f.create_dataset('meta', (1,), dtype='f')

    if chromosome is not None:
        d.attrs['min-pos'] = chrom_info.cum_chrom_lengths[chromosome]
        d.attrs['max-pos'] = chrom_info.cum_chrom_lengths[chromosome] + bwf.chroms()[chromosome]
    else:
        d.attrs['min-pos'] = 0
        d.attrs['max-pos'] = assembly_size

    data_size = d.attrs['max-pos'] - d.attrs['min-pos'] + 1
    print("data_size:", data_size)

    while data_size / 2 ** z > tile_size:
        dsets += [f.create_dataset('values_' + str(z), (math.ceil(data_size / 2 ** z),), dtype='f',compression='gzip')]
        data_buffers += [[]]
        positions += [0]
        z += zoom_step

    '''
    print("chroms.keys:", bwf.chroms().keys())
    print("chroms.values:", bwf.chroms().values())
    '''

    d.attrs['zoom-step'] = zoom_step
    d.attrs['max-length'] = d.attrs['max-pos'] - d.attrs['min-pos'] + 1
    d.attrs['assembly'] = assembly
    d.attrs['chrom-names'] = [s.encode('utf-8') for s in bwf.chroms().keys()]
    d.attrs['chrom-sizes'] = list(bwf.chroms().values())
    d.attrs['chrom-order'] = [s.encode('utf-8') for s in nc.get_chromorder(assembly)]
    d.attrs['tile-size'] = tile_size
    d.attrs['max-zoom'] = max_zoom =  math.ceil(math.log(d.attrs['max-length'] / tile_size) / math.log(2))
    d.attrs['max-width'] = tile_size * 2 ** max_zoom

    print("assembly size (max-length)", d.attrs['max-length'])
    print("max-width", d.attrs['max-width'])
    print("max_zoom:", d.attrs['max-zoom'])
    print("chunk-size:", chunk_size)
    print("chrom-order", d.attrs['chrom-order'])

    t1 = time.time()

    # Do we only want values from a single chromosome?
    if chromosome is not None:
        chroms_to_use = [chromosome]
    else:
        chroms_to_use = nc.get_chromorder(assembly)
    '''
    print("chroms to use:", chroms_to_use)
    print("min-pos:", d.attrs['min-pos'])
    print('max-pos:', d.attrs['max-pos'])
    '''
    for chrom in chroms_to_use:
        if chrom not in bwf.chroms():
            print("skipping chrom (not in bigWig file):", chrom)
            continue

        counter = 0
        chrom_size = bwf.chroms()[chrom]

        while counter < chrom_size:
            remaining = min(chunk_size, chrom_size - counter)

            values = bwf.values(chrom, counter, counter + remaining)

            #print("counter:", counter, "remaining:", remaining, "counter + remaining:", counter + remaining)
            counter += remaining
            curr_zoom = 0
            data_buffers[0] += values
            curr_time = time.time() - t1
            percent_progress = (positions[curr_zoom] + 1) / float(data_size)
            print("progress: {:.2f} elapsed: {:.2f} remaining: {:.2f}".format(percent_progress,
                curr_time, curr_time / (percent_progress) - curr_time))

            while len(data_buffers[curr_zoom]) >= chunk_size:
                # get the current chunk and store it, converting nans to 0
                curr_chunk = np.array(data_buffers[curr_zoom][:chunk_size])
                curr_chunk[np.isnan(curr_chunk)] = 0
                dsets[curr_zoom][positions[curr_zoom]:positions[curr_zoom]+chunk_size] = curr_chunk
                #print("setting:", curr_zoom, positions[curr_zoom], positions[curr_zoom]+chunk_size)

                # aggregate and store aggregated values in the next zoom_level's data
                data_buffers[curr_zoom+1] += list(ct.aggregate(curr_chunk, 2 ** zoom_step))
                data_buffers[curr_zoom] = data_buffers[curr_zoom][chunk_size:]
                positions[curr_zoom] += chunk_size
                data = data_buffers[curr_zoom+1]
                curr_zoom += 1

    # store the remaining data

    curr_zoom = 0

    while True:
        # get the current chunk and store it
        chunk_size = len(data_buffers[curr_zoom])
        curr_chunk = np.array(data_buffers[curr_zoom][:chunk_size])
        curr_chunk[np.isnan(curr_chunk)] = 0
        dsets[curr_zoom][positions[curr_zoom]:positions[curr_zoom]+chunk_size] = curr_chunk
        '''
        print("setting1:", curr_zoom, positions[curr_zoom], positions[curr_zoom]+chunk_size)
        print("curr_chunk:", curr_chunk)

        print("curr_zoom:", curr_zoom, "position:", positions[curr_zoom] + len(curr_chunk))
        print("len:", [len(d) for d in data_buffers])
        '''

        # aggregate and store aggregated values in the next zoom_level's data
        data_buffers[curr_zoom+1] += list(ct.aggregate(curr_chunk, 2 ** zoom_step))
        data_buffers[curr_zoom] = data_buffers[curr_zoom][chunk_size:]
        positions[curr_zoom] += chunk_size
        data = data_buffers[curr_zoom+1]
        curr_zoom += 1

        # we've created enough tile levels to cover the entire maximum width
        if curr_zoom * zoom_step >= max_zoom:
            break

    # still need to take care of the last chunk

    data = np.array(data)
    t1 = time.time()
    pass

##################################################################################################
def _bedgraph(filepath, output_file, assembly, chrom_col, 
        from_pos_col, to_pos_col, value_col, has_header, 
        chromosome, tile_size, chunk_size, method, nan_value,
        transform, count_nan, chromsizes_filename, zoom_step):
    last_end = 0
    data = []

    if output_file is None:
        output_file = op.splitext(filepath)[0] + '.hitile'

    print("output file:", output_file)

    # Override the output file if it existts
    if op.exists(output_file):
        os.remove(output_file)
    f = h5py.File(output_file, 'w')

    # get the information about the chromosomes in this assembly
    print("chromorder:", nc.get_chromorder(assembly))
<<<<<<< HEAD

    if chromsizes_filename is not None:
        chrom_info = nc.get_chrominfo_from_file(chromsizes_filename)
        chrom_order = [a.encode('utf-8') for a in nc.get_chromorder_from_file(chromsizes_filename)]
        chrom_sizes = nc.get_chromsizes_from_file(chromsizes_filename)
    else:
        chrom_info = nc.get_chrominfo(assembly)
        chrom_order = [a.encode('utf-8') for a in nc.get_chromorder(assembly)]
        chrom_sizes = nc.get_chromsizes(assembly)

    assembly_size = chrom_info.total_length
=======
    chrom_info = nc.get_chrominfo(assembly)
    chrom_order = [a.encode('utf-8') for a in nc.get_chromorder(assembly)]
    assembly_size = chrom_info.total_length + 1
>>>>>>> aeeacf89
    print('assembly_size:', assembly_size)

    tile_size = tile_size
    chunk_size = tile_size * 2**chunk_size     # how many values to read in at once while tiling

    dsets = []     # data sets at each zoom level
    nan_dsets = []  # store nan values

    # initialize the arrays which will store the values at each stored zoom level
    z = 0
    positions = []   # store where we are at the current dataset
    data_buffers = [[]]
    nan_data_buffers = [[]]

    while assembly_size / 2 ** z > tile_size:
        dset_length = math.ceil(assembly_size / 2 ** z)
<<<<<<< HEAD
        print("data_size:", assembly_size, "dset_size", dset_length)
=======
>>>>>>> aeeacf89
        dsets += [f.create_dataset('values_' + str(z), (dset_length,), dtype='f',compression='gzip')]
        nan_dsets += [f.create_dataset('nan_values_' + str(z), (dset_length,), dtype='f',compression='gzip')]

        # initialize all dsets to np.nan
        '''
        curr_pos = 0
        while curr_pos < dset_length:
            fill_length = min(dset_length - curr_pos, chunk_size * 8)

            dsets[-1][curr_pos:curr_pos+fill_length] = np.nan
            nan_dsets[-1][curr_pos:curr_pos+fill_length] = np.nan

            curr_pos += fill_length
            print("curr_pos:", curr_pos)


        print("chunk_size:", chunk_size)
        print("dset_length:", dset_length)
        '''

        data_buffers += [[]]
        nan_data_buffers += [[]]

        positions += [0]
        z += zoom_step

    #print("dsets[0][-10:]", dsets[0][-10:])

    # load the bigWig file
    #print("filepath:", filepath)

    # store some meta data
    d = f.create_dataset('meta', (1,), dtype='f')

    print("assembly:", assembly)
    #print("chrom_info:", nc.get_chromorder(assembly))

    d.attrs['zoom-step'] = zoom_step
    d.attrs['max-length'] = assembly_size
    d.attrs['assembly'] = assembly
    d.attrs['chrom-names'] = chrom_order
    d.attrs['chrom-sizes'] = chrom_sizes
    d.attrs['chrom-order'] = chrom_order
    d.attrs['tile-size'] = tile_size
    d.attrs['max-zoom'] = max_zoom =  math.ceil(math.log(d.attrs['max-length'] / tile_size) / math.log(2))
    d.attrs['max-width'] = tile_size * 2 ** max_zoom
    d.attrs['max-position'] = 0

    print("assembly size (max-length)", d.attrs['max-length'])
    print("max-width", d.attrs['max-width'])
    print("max_zoom:", d.attrs['max-zoom'])
    print("chunk-size:", chunk_size)
    print("chrom-order", d.attrs['chrom-order'])

    t1 = time.time()

    # are we reading the input from stdin or from a file?

    if filepath == '-':
        f = sys.stdin
    else:
        if filepath.endswith('.gz'):
            import gzip
            f = gzip.open(filepath, 'rt')
        else:
            f = open(filepath, 'r')

    prev_chrom = ''
    curr_data = []
    curr_zoom = 0

    def add_values_to_data_buffers(buffers_to_add, nan_buffers_to_add):
        curr_zoom = 0

        data_buffers[0] += buffers_to_add
        nan_data_buffers[0] += nan_buffers_to_add

        curr_time = time.time() - t1
        percent_progress = (positions[curr_zoom] + 1) / float(assembly_size)
        print("position: {} progress: {:.2f} elapsed: {:.2f} remaining: {:.2f}".format(positions[curr_zoom] + 1, percent_progress,
            curr_time, curr_time / (percent_progress) - curr_time))

        while len(data_buffers[curr_zoom]) >= chunk_size:
            # get the current chunk and store it, converting nans to 0
            print("len(data_buffers[curr_zoom])", len(data_buffers[curr_zoom]))
            curr_chunk = np.array(data_buffers[curr_zoom][:chunk_size])
            nan_curr_chunk = np.array(nan_data_buffers[curr_zoom][:chunk_size])
            #curr_chunk[np.isnan(curr_chunk)] = 0
            '''
            print("1cc:", sum(curr_chunk))
            print("1db:", data_buffers[curr_zoom][:chunk_size])
            print("1curr_chunk:", nan_curr_chunk)
            '''
            print("positions[curr_zoom]:", positions[curr_zoom])

            dsets[curr_zoom][positions[curr_zoom]:positions[curr_zoom]+chunk_size] = curr_chunk
            nan_dsets[curr_zoom][positions[curr_zoom]:positions[curr_zoom]+chunk_size] = nan_curr_chunk

            # aggregate nan values
            #nan_curr_chunk[np.isnan(curr_chunk)] = 0
            #print("1na_cc:", sum(nan_curr_chunk))

            # aggregate and store aggregated values in the next zoom_level's data
            data_buffers[curr_zoom+1] += list(ct.aggregate(curr_chunk, 2 ** zoom_step))
            nan_data_buffers[curr_zoom+1] += list(ct.aggregate(nan_curr_chunk, 2 ** zoom_step))

            data_buffers[curr_zoom] = data_buffers[curr_zoom][chunk_size:]
            nan_data_buffers[curr_zoom] = nan_data_buffers[curr_zoom][chunk_size:]

            data = data_buffers[curr_zoom+1]
            nan_data = nan_data_buffers[curr_zoom+1]

            # do the same for the nan values buffers

            positions[curr_zoom] += chunk_size
            curr_zoom += 1

            if curr_zoom * zoom_step >= max_zoom:
                break


    values = []
    nan_values = []

    if has_header:
        f.readline()

    # the genome position up to which we've filled in values
    curr_genome_pos = 0

    # keep track of the previous value so that we can use it to fill in NAN values
    prev_value = 0

    for line in f:
        # each line should indicate a chromsome, start position and end position
        parts = line.strip().split()


        start_genome_pos = chrom_info.cum_chrom_lengths[parts[chrom_col-1]] + int(parts[from_pos_col-1])         
        #print("len(values):", len(values), curr_genome_pos, start_genome_pos)
        #print("line:", line)

        if start_genome_pos - curr_genome_pos > 1:
            values += [np.nan] * (start_genome_pos - curr_genome_pos - 1)
            nan_values += [1] * (start_genome_pos - curr_genome_pos - 1)

            curr_genome_pos += (start_genome_pos - curr_genome_pos - 1)


        # count how many nan values there are in the dataset
        nan_count = 1 if parts[value_col-1] == nan_value else 0


        # if the provided values are log2 transformed, we have to un-transform them
        if transform == 'exp2':
            value = 2 ** float(parts[value_col-1]) if not parts[value_col-1] == nan_value else np.nan
        else:
            value = float(parts[value_col-1]) if not parts[value_col-1] == nan_value else np.nan


        # print("pos:", int(parts[to_pos_col-1]) - int(parts[from_pos_col-1]))
        # we're going to add as many values are as specified in the bedfile line
        values_to_add = [value] * (int(parts[to_pos_col-1]) - int(parts[from_pos_col-1]))
        nan_counts_to_add = [nan_count] * (int(parts[to_pos_col-1]) - int(parts[from_pos_col-1]))
        
        values += values_to_add
        nan_values += nan_counts_to_add

        d.attrs['max-position'] = start_genome_pos + len(values_to_add) 

        #print("values:", values[:30])

        curr_genome_pos += len(values_to_add)

        while len(values) > chunk_size:
            print("len(values):", len(values), chunk_size)
            print("line:", line)
            add_values_to_data_buffers(values[:chunk_size], nan_values[:chunk_size])
            values = values[chunk_size:]
            nan_values = nan_values[chunk_size:]


    add_values_to_data_buffers(values, nan_values)

    # store the remaining data
    while True:
        # get the current chunk and store it
        chunk_size = len(data_buffers[curr_zoom])
        curr_chunk = np.array(data_buffers[curr_zoom][:chunk_size])
        nan_curr_chunk = np.array(nan_data_buffers[curr_zoom][:chunk_size])

        '''
        print("2curr_chunk", curr_chunk)
        print("2curr_zoom:", curr_zoom)
        print("2db", data_buffers[curr_zoom][:100])
        '''

<<<<<<< HEAD
        print("curr_zoom:", curr_zoom, len(curr_chunk), len(dsets[curr_zoom]))
=======
        print("curr_zoom", curr_zoom)
        print("len(dsets[curr_zoom])", len(dsets[curr_zoom]))

        chunk_size = len(curr_chunk)
>>>>>>> aeeacf89
        dsets[curr_zoom][positions[curr_zoom]:positions[curr_zoom]+chunk_size] = curr_chunk
        nan_dsets[curr_zoom][positions[curr_zoom]:positions[curr_zoom]+chunk_size] = nan_curr_chunk

        #print("chunk_size:", chunk_size, "len(curr_chunk):", len(curr_chunk), "len(nan_curr_chunk)", len(nan_curr_chunk))

        # aggregate and store aggregated values in the next zoom_level's data
        data_buffers[curr_zoom+1] += list(ct.aggregate(curr_chunk, 2 ** zoom_step))
        nan_data_buffers[curr_zoom+1] += list(ct.aggregate(nan_curr_chunk, 2 ** zoom_step))

        data_buffers[curr_zoom] = data_buffers[curr_zoom][chunk_size:]
        nan_data_buffers[curr_zoom] = nan_data_buffers[curr_zoom][chunk_size:]

        data = data_buffers[curr_zoom+1]
        nan_data = nan_data_buffers[curr_zoom+1]

        positions[curr_zoom] += chunk_size
        curr_zoom += 1

        # we've created enough tile levels to cover the entire maximum width
        if curr_zoom * zoom_step >= max_zoom:
            break

    # still need to take care of the last chunk

@aggregate.command()
@click.argument(
        'filepath',
        metavar='FILEPATH'
        )
@click.option(
        '--output-file',
        '-o',
        default=None,
        help="The default output file name to use. If this isn't"
             "specified, clodius will replace the current extension"
             "with .hitile"
        )
@click.option(
        '--assembly',
        '-a',
        help='The genome assembly that this file was created against',
        type=click.Choice(nc.available_chromsizes()),
        default='hg19')
@click.option(
        '--chromosome',
        default=None,
        help="Only extract values for a particular chromosome."
             "Use all chromosomes if not set.")
@click.option(
        '--tile-size',
        '-t',
        default=1024,
        help="The number of data points in each tile."
             "Used to determine the number of zoom levels"
             "to create.")
@click.option(
        '--chunk-size',
        '-c',
        help='How many values to aggregate at once.'
             'Specified as a power of two multiplier of the tile'
             'size',
        default=14)
@click.option(
        '--chromosome-col',
        help="The column number (1-based) which contains the chromosome "
              "name",
        default=1)
@click.option(
        '--from-pos-col',
        help="The column number (1-based) which contains the starting "
             "position",
        default=2)
@click.option(
        '--to-pos-col',
        help="The column number (1-based) which contains the ending"
             "position",
        default=3)
@click.option(
        '--value-col',
        help="The column number (1-based) which contains the actual value"
             "position",
        default=4)
@click.option(
        '--has-header/--no-header',
        help="Does this file have a header that we should ignore",
        default=False)
@click.option(
        '--method',
        help='The method used to aggregate values (e.g. sum, average...)',
        type=click.Choice(['sum', 'average']),
        default='sum')
@click.option(
        '--nan-value',
        help='The string to use as a NaN value',
        type=str,
        default=None)
@click.option(
        '--transform',
        help='The method used to aggregate values (e.g. sum, average...)',
        type=click.Choice(['none', 'exp2']),
        default='none')
@click.option(
        '--count-nan',
        help="Simply count the number of nan values in the file",
        is_flag=True)
@click.option(
        '--chromsizes-filename',
        help="A file containing chromosome sizes and order",
        default=None)
@click.option(
        '--zoom-step',
        '-z',
        help="The number of intermediate aggregation levels to"
             "omit",
        default=8)
def bedgraph(filepath, output_file, assembly, chromosome_col, 
        from_pos_col, to_pos_col, value_col, has_header, 
        chromosome, tile_size, chunk_size, method, nan_value, 
        transform, count_nan, chromsizes_filename, zoom_step):
    _bedgraph(filepath, output_file, assembly, chromosome_col, 
        from_pos_col, to_pos_col, value_col, has_header, 
        chromosome, tile_size, chunk_size, method, nan_value, 
        transform, count_nan, chromsizes_filename, zoom_step)

@aggregate.command()
@click.argument(
        'filepath',
        metavar='FILEPATH'
        )
@click.option(
        '--output-file',
        '-o',
        default=None,
        help="The default output file name to use. If this isn't"
             "specified, clodius will replace the current extension"
             "with .hitile"
        )
@click.option(
        '--assembly',
        '-a',
        help='The genome assembly that this file was created against',
        default='hg19')
@click.option(
        '--chromosome',
        default=None,
        help="Only extract values for a particular chromosome."
             "Use all chromosomes if not set.")
@click.option(
        '--tile-size',
        '-t',
        default=1024,
        help="The number of data points in each tile."
             "Used to determine the number of zoom levels"
             "to create.")
@click.option(
        '--chunk-size',
        '-c',
        help='How many values to aggregate at once.'
             'Specified as a power of two multiplier of the tile'
             'size',
        default=14)
@click.option(
        '--zoom-step',
        '-z',
        help="The number of intermediate aggregation levels to"
             "omit",
        default=8)
def bigwig(filepath, output_file, assembly, chromosome, tile_size, chunk_size, zoom_step):
    _bigwig(filepath, chunk_size, zoom_step, tile_size, output_file, assembly, chromosome)

@aggregate.command()
@click.argument( 
        'filepath',
        metavar='FILEPATH')
@click.option(
        '--output-file',
        '-o',
        default=None,
        help="The default output file name to use. If this isn't"
             "specified, clodius will replace the current extension"
             "with .multires.bed"
        )
@click.option(
        '--assembly',
        '-a',
        help='The genome assembly that this file was created against',
        default='hg19')
@click.option(
        '--importance-column',
        help='The column (1-based) containing information about how important'
        "that row is. If it's absent, then use the length of the region."
        "If the value is equal to `random`, then a random value will be"
        "used for the importance (effectively leading to random sampling)"
        )
@click.option(
        '--has-header/--no-header',
        help="Does this file have a header that we should ignore",
        default=False)
@click.option(
        '--chromosome',
        default=None,
        help="Only extract values for a particular chromosome."
             "Use all chromosomes if not set."
             )
@click.option(
        '--max-per-tile',
        default=100,
        type=int)
@click.option(
        '--tile-size', 
        default=1024,
        help="The number of nucleotides that the highest resolution tiles should span."
             "This determines the maximum zoom level"
        )
@click.option(
        '--delimiter',
        default=None,
        type=str)
def bedfile(filepath, output_file, assembly, importance_column, has_header, chromosome, max_per_tile, tile_size, delimiter):
    _bedfile(filepath, output_file, assembly, importance_column, has_header, chromosome, max_per_tile, tile_size, delimiter)

@aggregate.command()
@click.argument( 
        'filepath',
        metavar='FILEPATH')
@click.option(
        '--output-file',
        '-o',
        default=None,
        help="The default output file name to use. If this isn't"
             "specified, clodius will replace the current extension"
             "with .bed2db"
        )
@click.option(
        '--assembly',
        '-a',
        help='The genome assembly that this file was created against',
        default='hg19')
@click.option(
        '--importance-column',
        help='The column (1-based) containing information about how important'
        "that row is. If it's absent, then use the length of the region."
        "If the value is equal to `random`, then a random value will be"
        "used for the importance (effectively leading to random sampling)",
        default='random'
        )
@click.option(
        '--has-header/--no-header',
        help="Does this file have a header that we should ignore",
        default=False)
@click.option(
        '--max-per-tile',
        default=100,
        type=int)
@click.option(
        '--tile-size', 
        default=1024,
        help="The number of nucleotides that the highest resolution tiles should span."
             "This determines the maximum zoom level"
        )
@click.option(
        '--chromosome',
        default=None,
        help="Only extract values for a particular chromosome."
             "Use all chromosomes if not set."
             )
@click.option(
        '--chr1-col',
        default=1,
        help="The column containing the first chromosome"
             )
@click.option(
        '--chr2-col',
        default=4,
        help="The column containing the second chromosome"
             )
@click.option(
        '--from1-col',
        default=2,
        help="The column containing the first start position"
             )
@click.option(
        '--from2-col',
        default=5,
        help="The column containing the second start position"
             )
@click.option(
        '--to1-col',
        default=3,
        help="The column containing the first end position"
             )
@click.option(
        '--to2-col',
        default=6,
        help="The column containing the second end position"
             )

def bedpe(filepath, output_file, assembly, importance_column, 
        has_header, max_per_tile, tile_size, chromosome,
        chr1_col, from1_col, to1_col,
        chr2_col, from2_col, to2_col):

    print("## chr1_col", chr1_col, "chr2_col", chr2_col, 
          "from1_col:", from1_col, "from2_col", from2_col, 
          "to1_col", to1_col, "to2_col", to2_col)
    _bedpe(filepath, output_file, assembly, importance_column, has_header, 
            max_per_tile, tile_size, chromosome,
            chr1_col=chr1_col-1, from1_col=from1_col-1, to1_col=to1_col-1,
            chr2_col=chr2_col-1, from2_col=from2_col-1, to2_col=to2_col-1
            )<|MERGE_RESOLUTION|>--- conflicted
+++ resolved
@@ -656,7 +656,6 @@
 
     # get the information about the chromosomes in this assembly
     print("chromorder:", nc.get_chromorder(assembly))
-<<<<<<< HEAD
 
     if chromsizes_filename is not None:
         chrom_info = nc.get_chrominfo_from_file(chromsizes_filename)
@@ -668,11 +667,6 @@
         chrom_sizes = nc.get_chromsizes(assembly)
 
     assembly_size = chrom_info.total_length
-=======
-    chrom_info = nc.get_chrominfo(assembly)
-    chrom_order = [a.encode('utf-8') for a in nc.get_chromorder(assembly)]
-    assembly_size = chrom_info.total_length + 1
->>>>>>> aeeacf89
     print('assembly_size:', assembly_size)
 
     tile_size = tile_size
@@ -689,10 +683,6 @@
 
     while assembly_size / 2 ** z > tile_size:
         dset_length = math.ceil(assembly_size / 2 ** z)
-<<<<<<< HEAD
-        print("data_size:", assembly_size, "dset_size", dset_length)
-=======
->>>>>>> aeeacf89
         dsets += [f.create_dataset('values_' + str(z), (dset_length,), dtype='f',compression='gzip')]
         nan_dsets += [f.create_dataset('nan_values_' + str(z), (dset_length,), dtype='f',compression='gzip')]
 
@@ -890,14 +880,6 @@
         print("2db", data_buffers[curr_zoom][:100])
         '''
 
-<<<<<<< HEAD
-        print("curr_zoom:", curr_zoom, len(curr_chunk), len(dsets[curr_zoom]))
-=======
-        print("curr_zoom", curr_zoom)
-        print("len(dsets[curr_zoom])", len(dsets[curr_zoom]))
-
-        chunk_size = len(curr_chunk)
->>>>>>> aeeacf89
         dsets[curr_zoom][positions[curr_zoom]:positions[curr_zoom]+chunk_size] = curr_chunk
         nan_dsets[curr_zoom][positions[curr_zoom]:positions[curr_zoom]+chunk_size] = nan_curr_chunk
 

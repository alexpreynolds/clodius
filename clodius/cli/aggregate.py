--- conflicted
+++ resolved
@@ -1041,17 +1041,10 @@
                 area = abs(area) / 2.0
         except TypeError:
             # coords aren't iterable so this must be a point
-<<<<<<< HEAD
-            minX = coords[0];
-            maxX = coords[0];
-            minY = coords[1];
-            maxY = coords[1];
-=======
             minX = coords[0]
             maxX = coords[0]
             minY = coords[1]
             maxY = coords[1]
->>>>>>> ec60b509
 
             # points don't have an area so let's just pick something
             area = random.random()

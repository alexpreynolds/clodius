--- conflicted
+++ resolved
@@ -7,21 +7,6 @@
     conn = sqlite3.connect(db_file)
     c = conn.cursor()
 
-<<<<<<< HEAD
-    row = c.execute("SELECT * from tileset_info").fetchone()
-    tileset_info = {
-        'zoom_step': row[0],
-        'max_length': row[1],
-        'assembly': row[2],
-        'chrom_names': row[3],
-        'chrom_sizes': row[4],
-        'tile_size': row[5],
-        'max_zoom': row[6],
-        'max_width': row[7],
-        'min_pos': [1],
-        'max_pos': [row[1]]
-    }
-=======
     row = c.execute("SELECT * from tileset_info").fetchone();
     if row is not None and len(row) == 9:
         header = row[8]
@@ -41,7 +26,6 @@
             "max_pos": [row[1]],
             "header": header
             }
->>>>>>> 2c43ab8b
     conn.close()
 
     return tileset_info

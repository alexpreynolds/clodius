#!/usr/bin/python

from time import gmtime, strftime
import argparse
import csv
import collections as col
import fpark
import gzip
import itertools as it
import json
import math
import os
import os.path as op
import random
import shortuuid
import sys

sc = None

def expand_range(x, from_col, to_col):
    new_xs = []
    for i in range(int(x[from_col]), int(x[to_col])):
        new_x = x.copy()
        new_x[from_col] = i
        new_x[to_col] = i+1
        new_xs += [new_x]
    return new_xs

def summarize_data(max_entries):
    '''
    Summarize the data into a maximum of max_entries.

    :return: A function that can be called on a dataset to 
    condense it into a maximum of max_entries entries.
    '''
    def condense(data):
        random.shuffle(data)
        return data[:max_entries]

    return condense

def save_tile_template(output_dir, gzip_output, output_format='sparse'):
    def save_tile(tile):
        key = tile[0]
        tile_value = tile[1]

        outpath = op.join(output_dir, '/'.join(map(str, key)) + '.json')
        outdir = op.dirname(outpath)

        if not op.exists(outdir):
            try:
                os.makedirs(outdir)
<<<<<<< HEAD
            except OSError as oe:
                # somebody probably made the directory in between when we
                # checked if it exists and when we're making it
                print >>sys.stderr, "Error making directories:", oe
=======
            except OSError:
                pass
>>>>>>> b35a1d93

        if gzip_output:
            with gzip.open(outpath + ".gz", 'w') as f:
                f.write(tile_value)
        else:
            with open(outpath, 'w') as f:
                f.write(tile_value)

    def blah(x):
        return str(x)

    return save_tile
    #return blah

def load_entries_from_file(filename, column_names=None, use_spark=False, delimiter='\t'):
    '''
    Load a dataset from file.

    :param filename: The filename for the file (either JSON or tsv) containing
        the data
    :param column_names: If the passed file is a tsv, then we may want to pass
        in column_names. If column_names is None then we assume that the file 
        contains column_names. column_names should be an array.
    :return: An array of dictionaries containing the data.
    '''
    sys.stderr.write("Loading entries...")
    sys.stderr.flush()

    def add_column_names(x):
        return dict(zip(column_names, x))

    global sc
    if use_spark:
        from pyspark import SparkContext
        sc = SparkContext(appName="Clodius")

        logger = sc._jvm.org.apache.log4j
        logger.LogManager.getLogger("org").setLevel( logger.Level.ERROR )
        logger.LogManager.getLogger("akka").setLevel( logger.Level.ERROR )

        if delimiter is not None:
            entries = sc.textFile(filename).map(lambda x: dict(zip(column_names, x.strip().split(delimiter))))
        else:
            entries = sc.textFile(filename).map(lambda x: dict(zip(column_names, x.strip().split())))
        return entries
    else:
        sys.stderr.write("setting sc:")
        sc = fpark.FakeSparkContext
        if delimiter is not None:
            entries = sc.textFile(filename).map(lambda x: dict(zip(column_names, x.strip().split(delimiter))))
        else:
            entries = sc.textFile(filename).map(lambda x: dict(zip(column_names, x.strip().split())))
        sys.stderr.write(" done\n")
        return entries

def data_bounds(entries, num_dims):
    '''
    Get the minimum and maximum values for a data set.

    :param entries: A list of dictionaries representing the data
    :param num_dims: The number of dimensions in the data set
    :return: (mins, maxs)
    '''

    mins = [entries.map(lambda x: x['pos'][i]).reduce(reduce_min) for i in range(num_dims)]
    maxs = [entries.map(lambda x: x['pos'][i]).reduce(reduce_max) for i in range(num_dims)]

    return (mins, maxs)

def add_pos(dim_names, add_uuid=False):
    def add_pos_func(entry):
        new_dict = entry
        new_dict['pos'] = map(lambda dn: float(entry[dn]), dim_names)

        if add_uuid:
            new_dict['uuid'] = shortuuid.uuid()

    return add_pos_func

def make_tiles_by_importance(entries, dim_names, max_zoom, importance_field=None,
        max_entries_per_tile=10, output_dir=None, gzip_output=False, add_uuid=False,
        reverse_importance=False):
    '''
    Create a set of tiles by restricting the maximum number of entries that
    can be shown on each tile. If there are too many entries that are assigned
    to a particular tile, the lower importance ones will be removed.

    :param entries: A list of dictionary containing the data which we wish to tile
    :param dim_names: The names of the dimensions along which we wish to break
                      up the tiles
    :param max_zoom: If it's None, then we will automatically calculate the maximum
                     zoom level such that all entries are shown.
    :param importance_field: The field which contains the importance of the entries.
    :return: A set of tiles
    '''

    entries.map(add_pos(dim_names, add_uuid))

    (mins, maxs) = data_bounds(entries, len(dim_names))
    max_width = max(map(lambda x: x[1] - x[0], zip(mins, maxs)))

    zoom_level = 0
    tile_entries = sc.parallelize([])

    if max_zoom is None:
        # hopefully it'll end up being smaller than that
        max_zoom = sys.maxint

    # add zoom levels until we either reach the maximum zoom level or
    # have no tiles that have more entries than max_entries_per_tile
    while zoom_level < max_zoom:
        zoom_width = max_width / 2**zoom_level

        def place_in_tile(entry):
            tile_pos = tuple( [zoom_level] + 
                    map(lambda (i, mind): int((entry['pos'][i] - mind) / zoom_width),
                           enumerate(mins)))

            return ((tile_pos), [entry])

        current_tile_entries = entries.map(place_in_tile)
        current_max_entries_per_tile = max(current_tile_entries.countByKey().values())
        tile_entries = tile_entries.union(current_tile_entries)

        if current_max_entries_per_tile <= max_entries_per_tile:
            max_zoom = zoom_level
            break

        zoom_level += 1

    # all entries are broked up into ((tile_pos), [entry]) tuples
    # we just need to reduce the tiles so that no tile contains more than
    # max_entries_per_tile entries
    # (notice that [entry] is an array), this format will be important when
    # reducing to the most important values
    def reduce_values_by_importance(entry1, entry2):
        if reverse_importance:
            combined_entries = sorted(entry1 + entry2,
                    key=lambda x: -float(x[importance_field]))
        else:
            combined_entries = sorted(entry1 + entry2,
                    key=lambda x: float(x[importance_field]))
        return combined_entries[:max_entries_per_tile]

    reduced_tiles = tile_entries.reduceByKey(reduce_values_by_importance)

    tileset_info = {}
    tileset_info['max_importance'] = entries.map(lambda x: float(x[importance_field])).reduce(reduce_max)
    tileset_info['min_importance'] = entries.map(lambda x: float(x[importance_field])).reduce(reduce_min)

    tileset_info['min_pos'] = mins
    tileset_info['max_pos'] = maxs

    tileset_info['max_zoom'] = max_zoom
    tileset_info['max_width'] = max_width

    if output_dir is not None:
        save_tile = save_tile_template(output_dir, gzip_output)
        reduced_tiles.foreach(save_tile)

    return {"tileset_info": tileset_info, "tiles": reduced_tiles}

def reduce_max(a,b):
    return max(a,b)

def reduce_min(a,b):
    return min(a,b)

def make_tiles_by_binning(entries, dim_names, max_zoom, value_field='count', 
        importance_field='count', resolution=None,
        aggregate_tile=lambda tile,dim_names: tile, 
        bins_per_dimension=None, output_dir=None,
        gzip_output=False, output_format='sparse',
        num_histogram_bins=1000):
    '''
    Create tiles by calculating tile indeces.

    The first tile will encompass the entire data set, and each
    subsequent tile will contain a fraction of that data.

    :param dim_names: The names of the fields containing the positions of the data
    :param max_zoom: The maximum zoom level
    :param resolution: The resolution of the data
    :param aggregate_tile: Condense the entries in a given tile 
        (should operate on a single tile)
    '''
    epsilon = 0.0000    # for calculating the max width so that all entries
                        # end up in the same top_level bucket

    # if the resolution is provided, we could go from the bottom up
    # and create zoom_widths that are multiples of the resolutions
    def consolidate_positions(entry):
        '''
        Place all of the dimensions in one array for this entry.
        '''
        new_entry = {'pos': map(lambda dn: float(entry[dn]), dim_names),
                      value_field: float(entry[value_field]),
                      importance_field: float(entry[importance_field]) }
        return new_entry

    entries = entries.map(consolidate_positions)
    print "consolidate positions time:", strftime("%Y-%m-%d %H:%M:%S", gmtime())

    tileset_info = {}

    tileset_info['max_value'] = entries.map(lambda x: x[value_field]).reduce(reduce_max)
    tileset_info['min_value'] = entries.map(lambda x: x[value_field]).reduce(reduce_min)

    value_histogram = []
    bin_size = (tileset_info['max_value'] - tileset_info['min_value']) / num_histogram_bins

    if bin_size == 0:
        bin_size = 1   # min_value == max_value

    histogram_counts = entries.map(lambda x: (int((x[value_field] - tileset_info['min_value']) / bin_size), 1)).countByKey().items()
    histogram = {"min_value": tileset_info['min_value'],
                 "max_value": tileset_info['max_value'],
                 "counts": histogram_counts}

    # O(n) get the maximum and minimum bounds of the data set
    (mins, maxs) = data_bounds(entries, len(dim_names))
    max_width = max(map(lambda x: x[1] - x[0] + epsilon, zip(mins, maxs)))

    if resolution is not None:
        # r * 2 ** n-1 < max_width < r * 2 ** n
        # we need a max width that is a multiple of the resolution, the bin size
        # and a power of 2. 
        if bins_per_dimension is None:
            bins_per_dimension = 1

        bins_to_display_at_max_resolution = max_width / resolution / bins_per_dimension
        max_max_zoom = math.ceil(math.log(bins_to_display_at_max_resolution) / math.log(2.))

        max_width = resolution * bins_per_dimension * 2 ** max_max_zoom

        if max_max_zoom < 0:
            max_max_zoom = 0

        if max_max_zoom < max_zoom:
            max_zoom = int(max_max_zoom)

    print "max_zoom:", max_zoom

    # get all the different zoom levels
    zoom_levels = range(max_zoom+1)
    zoom_widths = map(lambda x: max_width / 2 ** x, zoom_levels)
    zoom_level_widths = zip(zoom_levels, zoom_widths)

    def place_in_tiles(entry):
        '''
        Place this entry into a set of tiles.
        
        :param entry: A data entry.
        '''
        values = []
        for zoom_level, zoom_width in zoom_level_widths:
            tile_pos = tuple( [zoom_level] + 
                    map(lambda (i, mind): int((entry['pos'][i] - mind) / zoom_width),
                           enumerate(mins)))
            
            ## We can actually place the tile in a bin right here and now
            bin_width = zoom_width / bins_per_dimension
            tile_mins = map(lambda (z,(m,x)): m + x * (max_width / 2 ** z), 
                    it.izip(it.cycle([tile_pos[0]]), zip(mins, tile_pos[1:])))

            bin_pos = map(lambda (i, mind): int((entry['pos'][i] - mind) / bin_width),
                          enumerate(tile_mins))

            bin_dict = col.defaultdict(int)
            bin_dict[tuple(bin_pos)] = entry[value_field]
            values += [((tile_pos), bin_dict  )]

        return values

    def reduce_bins(bins_a, bins_b):
        for bin_pos in bins_b:
            bins_a[bin_pos] += bins_b[bin_pos]
        return bins_a

    # place each entry into a tile
    # spark equivalent: flatmap
    # so now we have a list like this: [((0,0,0), {'pos1':1, 'pos2':2, 'count':3}), ...]
    tile_entries = entries.flatMap(place_in_tiles)
    print "place_in_tiles time:", strftime("%Y-%m-%d %H:%M:%S", gmtime())
    tiles_aggregated = tile_entries.reduceByKey(reduce_bins)
    print "reduce_bins time:", strftime("%Y-%m-%d %H:%M:%S", gmtime())


    def add_sparse_tile_metadata((tile_id, tile_entries_iterator)):
        z = tile_id[0]
        tile_width = max_width / 2 ** z
        bin_width = tile_width / bins_per_dimension

        # calculate where the tile values start along each dimension
        tile_start_pos = map(lambda (z,(m,x)): m + x * tile_width, 
                it.izip(it.cycle([tile_id[0]]), zip(mins, tile_id[1:])))

        tile_end_pos = map(lambda (z,(m,x)): m + (x+1) * tile_width, 
                it.izip(it.cycle([tile_id[0]]), zip(mins, tile_id[1:])))

        shown = []
        for (bin_pos, bin_val) in tile_entries_iterator.items():
            pos = map(lambda(md, x): md + x * bin_width, zip(tile_start_pos, bin_pos))
            shown += [{'pos': pos, value_field : bin_val}]

        # caclulate where the tile values end along each dimension
        '''
        tile_data = {'shown': shown,
                     'zoom': tile_id[0],
                     'tile_start_pos': tile_start_pos,
                     'tile_end_pos': tile_end_pos}
        '''
        tile_data = shown

        return (tile_id, tile_data)

    # add the tile meta-data
    def add_dense_tile_metadata((tile_id, tile_entries_iterator)):
        '''
        Add the tile's start and end data positions.
        '''
        shown = []

        initial_values = [0] * (bins_per_dimension ** len(dim_names))

        for bin_pos in tile_entries_iterator:
            index = sum([bp * bins_per_dimension ** i for i,bp in enumerate(bin_pos)])
            initial_values[index] = tile_entries_iterator[bin_pos]

        shown = initial_values

        # caclulate where the tile values end along each dimension
        tile_data = shown

        return (tile_id, tile_data)

    print "count:", tiles_aggregated.count()
    print "count time:", strftime("%Y-%m-%d %H:%M:%S", gmtime())

    max_data_in_sparse = 1000

    def add_tile_metadata(tile):
        if len(tile[1]) > max_data_in_sparse:
            return add_dense_tile_metadata(tile)
        else:
            return add_sparse_tile_metadata(tile)


    if output_format == 'dense':
        tiles_with_meta = tiles_aggregated.map(add_tile_metadata)
    else:
        tiles_with_meta = tiles_aggregated.map(add_tile_metadata)

    print "metadata time:", strftime("%Y-%m-%d %H:%M:%S", gmtime())
    
    tileset_info['max_importance'] = entries.map(lambda x: float(x[importance_field])).reduce(reduce_max)
    tileset_info['min_importance'] = entries.map(lambda x: float(x[importance_field])).reduce(reduce_min)


    tileset_info['min_pos'] = mins
    tileset_info['max_pos'] = maxs

    tileset_info['max_zoom'] = max_zoom
    tileset_info['max_width'] = max_width

    tileset_info['data_granularity'] = resolution
    tileset_info['bins_per_dimension'] = bins_per_dimension

    def tile_pos_to_string((key, tile_value)):
        if len(tile_value) > max_data_in_sparse:
            output_str = json.dumps({'dense': tile_value})
        else:
            output_str = json.dumps({'sparse': tile_value})

        return (key, output_str)

    if output_format == 'dense':
        tiles_with_meta_string = tiles_with_meta.map(lambda (key, tile_value): (key, str(tile_value)))
    else:
        tiles_with_meta_string = tiles_with_meta.map(tile_pos_to_string)

    print tiles_with_meta_string.take(1)

    '''
    if not op.exists(output_dir):
        os.makedirs(output_dir)
    '''

    #tiles_with_meta.map(lambda x: x[0]).saveAsTextFile(op.join(output_dir, 'tiles_text'))

    if output_dir is not None:
        save_tile = save_tile_template(output_dir, gzip_output, output_format)
        tiles_with_meta_string.foreach(save_tile)
    print "save time:", strftime("%Y-%m-%d %H:%M:%S", gmtime())

    return {"tileset_info": tileset_info, "tiles": tiles_with_meta, "histogram": histogram}

def main():
    usage = """
    python make_tiles.py input_file

    Create tiles for all of the entries in the JSON file.
    """
    num_args= 1
    parser = argparse.ArgumentParser()

    #parser.add_argument('-o', '--options', dest='some_option', default='yo', help="Place holder for a real option", type='str')
    #parser.add_argument('-u', '--useless', dest='uselesss', default=False, action='store_true', help='Another useless option')
    parser.add_argument('input_file')
    parser.add_argument('-b', '--bins-per-dimension', 
                        help='The number of bins to divide the data into',
                        default=None,
                        type=int)
    parser.add_argument('--use-spark', default=False, action='store_true',
                        help='Use spark to distribute the workload')

    parser.add_argument('-r', '--resolution', 
                        help='The resolution of the data (applies only to matrix data)',
                        type=int)

    parser.add_argument('--importance', action='store_true', help='Create tiles by importance') 

    parser.add_argument('-i', '--importance-field', dest='importance_field', default='importance_field',
            help='The field in each JSON entry that indicates how important that entry is',
            type=str)
    parser.add_argument('-v', '--value', dest='value_field', default='count',
            help='The that has the value of each point. Used for aggregation and display')

    group = parser.add_mutually_exclusive_group()

    group.add_argument('-p', '--position', dest='position', default='position',
            help='Where this entry would be placed on the x axis',
            type=str)
    group.add_argument('-s', '--sort-by', 
            default=None,
            help='Sort by a field and use as the position') 

    parser.add_argument('-e', '--max-entries-per-tile', dest='max_entries_per_tile', default=100,
        help='The maximum number of entries that can be displayed on a single tile',
        type=int)
    parser.add_argument('-c', '--column-names', dest='column_names', default=None)
    parser.add_argument('-m', '--max-zoom', dest='max_zoom', default=None,
            help='The maximum zoom level', type=int)
    parser.add_argument('--min-pos', dest='min_pos', default=None,
            help='The minimum x position', type=float)
    parser.add_argument('--max-pos', dest='max_pos', default=None,
            help='The maximum x position', type=float)
    parser.add_argument('-o', '--output-dir', help='The directory to place the tiles',
                        required=True)
    parser.add_argument('--min-value', 
            help='The field which will be used to determinethe minimum value for any data point', 
            default='min_y')
    parser.add_argument('--max-value', 
            help='The field which will be used to determine the maximum value for any data point', 
            default='max_y')
    parser.add_argument('--range',
            help="Use two columns to create a range (i.e. pos1,pos2",
            default=None)
    parser.add_argument('--gzip', help='Compress the output JSON files using gzip', 
            action='store_true')
    parser.add_argument('--output-format', 
            help='The format for the output matrix, can be either "dense" or "sparse"',
            default='sparse')
    parser.add_argument('--add-uuid',
            help='Add a uuid to each element',
            action='store_true',
            default=False)
    parser.add_argument('--reverse-importance',
            help='Reverse the ordering of the importance',
            action='store_true',
            default=False)
    
    parser.add_argument('--delimiter',
            help="The delimiter separating the different columns in the input files",
            default=None)

    args = parser.parse_args()

    if not args.importance:
        if args.output_format not in ['sparse', 'dense']:
            print >>sys.stderr, 'ERROR: The output format must be one of "dense" or "sparse"'

    dim_names = args.position.split(',')

    if args.column_names is not None:
        args.column_names = args.column_names.split(',')

    print "start time:", strftime("%Y-%m-%d %H:%M:%S", gmtime())
    entries = load_entries_from_file(args.input_file, args.column_names,
            args.use_spark, delimiter=args.delimiter)
    print "load entries time:", strftime("%Y-%m-%d %H:%M:%S", gmtime())

    if args.range is not None:
        # if a pair of columns specifies a range of values, then create multiple
        # entries for each value within that range (e.g. bed files)
        range_cols = args.range.split(',')
        entries = entries.flatMap(lambda x: expand_range(x, *range_cols))

    if args.importance:
        tileset = make_tiles_by_importance(entries, dim_names=args.position.split(','), 
                max_zoom=args.max_zoom, 
                importance_field=args.importance_field,
                output_dir=args.output_dir,
                gzip_output=args.gzip, add_uuid=args.add_uuid,
                reverse_importance=args.reverse_importance)
    else:
        tileset = make_tiles_by_binning(entries, args.position.split(','), 
                args.max_zoom, args.value_field, args.importance_field,
                bins_per_dimension=args.bins_per_dimension,
                resolution=args.resolution, output_dir=args.output_dir,
                gzip_output=args.gzip, output_format=args.output_format)

    with open(op.join(args.output_dir, 'tile_info.json'), 'w') as f:
        json.dump(tileset['tileset_info'], f, indent=2)
    
    if 'histogram' in tileset:
        with open(op.join(args.output_dir, 'value_histogram.json'), 'w') as f:
            json.dump(tileset['histogram'], f, indent=2)

if __name__ == '__main__':
    main()

<|MERGE_RESOLUTION|>--- conflicted
+++ resolved
@@ -50,15 +50,10 @@
         if not op.exists(outdir):
             try:
                 os.makedirs(outdir)
-<<<<<<< HEAD
             except OSError as oe:
                 # somebody probably made the directory in between when we
                 # checked if it exists and when we're making it
                 print >>sys.stderr, "Error making directories:", oe
-=======
-            except OSError:
-                pass
->>>>>>> b35a1d93
 
         if gzip_output:
             with gzip.open(outpath + ".gz", 'w') as f:
